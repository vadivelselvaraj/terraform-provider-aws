--- conflicted
+++ resolved
@@ -310,11 +310,7 @@
 
 ## Import
 
-<<<<<<< HEAD
-Cloud Watch Event Target can be imported using `event_bus_name/rule-name/target-id` (if you omit `event_bus_name`, the `default` event bus will be used).
-=======
-EventBridge Targets can be imported using the role event_rule and target_id separated by `/`.
->>>>>>> d4c02eab
+EventBridge Targets can be imported using `event_bus_name/rule-name/target-id` (if you omit `event_bus_name`, the `default` event bus will be used).
 
  ```
 $ terraform import aws_cloudwatch_event_target.test-event-target rule-name/target-id
