---
layout: "aws"
page_title: "AWS: aws_lb_target_group"
sidebar_current: "docs-aws-resource-elbv2-target-group"
description: |-
  Provides a Target Group resource for use with Load Balancers.
---

# aws_lb_target_group

Provides a Target Group resource for use with Load Balancer resources.

~> **Note:** `aws_alb_target_group` is known as `aws_lb_target_group`. The functionality is identical.

## Example Usage

```hcl
resource "aws_lb_target_group" "test" {
  name     = "tf-example-lb-tg"
  port     = 80
  protocol = "HTTP"
  vpc_id   = "${aws_vpc.main.id}"
}

resource "aws_vpc" "main" {
  cidr_block = "10.0.0.0/16"
}
```

## Argument Reference

The following arguments are supported:

* `name` - (Optional, Forces new resource) The name of the target group. If omitted, Terraform will assign a random, unique name.
* `name_prefix` - (Optional, Forces new resource) Creates a unique name beginning with the specified prefix. Conflicts with `name`. Cannot be longer than 6 characters.
<<<<<<< HEAD
* `port` - (Optional) The port on which targets receive traffic, unless overridden when registering a specific target. Required when `target_type` is `instance` or `ip`. Does not apply when `target_type` is `lambda`.
* `protocol` - (Optional) The protocol to use for routing traffic to the targets. Should be one of "TCP", "HTTP", "HTTPS" or "TLS". Required when `target_type` is `instance` or `ip`. Does not apply when `target_type` is `lambda`.
* `vpc_id` - (Optional) The identifier of the VPC in which to create the target group. Required when `target_type` is `instance` or `ip`. Does not apply when `target_type` is `lambda`.
=======
* `port` - (Required) The port on which targets receive traffic, unless overridden when registering a specific target.
* `protocol` - (Required) The protocol to use for routing traffic to the targets. Should be one of "TCP", "HTTP", or "HTTPS".
* `vpc_id` - (Required) The identifier of the VPC in which to create the target group.
>>>>>>> 2a03dd60
* `deregistration_delay` - (Optional) The amount time for Elastic Load Balancing to wait before changing the state of a deregistering target from draining to unused. The range is 0-3600 seconds. The default value is 300 seconds.
* `slow_start` - (Optional) The amount time for targets to warm up before the load balancer sends them a full share of requests. The range is 30-900 seconds or 0 to disable. The default value is 0 seconds.
* `proxy_protocol_v2` - (Optional) Boolean to enable / disable support for proxy protocol v2 on Network Load Balancers. See [doc](https://docs.aws.amazon.com/elasticloadbalancing/latest/network/load-balancer-target-groups.html#proxy-protocol) for more information.
* `stickiness` - (Optional) A Stickiness block. Stickiness blocks are documented below. `stickiness` is only valid if used with Load Balancers of type `Application`
* `health_check` - (Optional) A Health Check block. Health Check blocks are documented below.
* `target_type` - (Optional) The type of target that you must specify when registering targets with this target group.
The possible values are `instance` (targets are specified by instance ID) or `ip` (targets are specified by IP address) or `lambda` (targets are specified by lambda arn).
The default is `instance`. Note that you can't specify targets for a target group using both instance IDs and IP addresses.
If the target type is `ip`, specify IP addresses from the subnets of the virtual private cloud (VPC) for the target group,
the RFC 1918 range (10.0.0.0/8, 172.16.0.0/12, and 192.168.0.0/16), and the RFC 6598 range (100.64.0.0/10).
You can't specify publicly routable IP addresses.
* `tags` - (Optional) A mapping of tags to assign to the resource.

Stickiness Blocks (`stickiness`) support the following:

* `type` - (Required) The type of sticky sessions. The only current possible value is `lb_cookie`.
* `cookie_duration` - (Optional) The time period, in seconds, during which requests from a client should be routed to the same target. After this time period expires, the load balancer-generated cookie is considered stale. The range is 1 second to 1 week (604800 seconds). The default value is 1 day (86400 seconds).
* `enabled` - (Optional) Boolean to enable / disable `stickiness`. Default is `true`

~> **NOTE:** To help facilitate the authoring of modules that support target groups of any protocol, you can define `stickiness` regardless of the protocol chosen. However, for `TCP` target groups, `enabled` must be `false`.

Health Check Blocks (`health_check`):

~> **Note:** The Health Check parameters you can set vary by the `protocol` of
the Target Group. Many parameters cannot be set to custom values for `network`
load balancers at this time. See
http://docs.aws.amazon.com/elasticloadbalancing/latest/APIReference/API_CreateTargetGroup.html
for a complete reference.

* `interval` - (Optional) The approximate amount of time, in seconds, between health checks of an individual target. Minimum value 5 seconds, Maximum value 300 seconds. Default 30 seconds.
* `path` - (Required for HTTP/HTTPS ALB) The destination for the health check request. Applies to Application Load Balancers only (HTTP/HTTPS), not Network Load Balancers (TCP).
* `port` - (Optional) The port to use to connect with the target. Valid values are either ports 1-65536, or `traffic-port`. Defaults to `traffic-port`.
* `protocol` - (Optional) The protocol to use to connect with the target. Defaults to `HTTP`. Not applicable when `target_type` is `lambda`.
* `timeout` - (Optional) The amount of time, in seconds, during which no response means a failed health check. For Application Load Balancers, the range is 2 to 60 seconds and the default is 5 seconds. For Network Load Balancers, you cannot set a custom value, and the default is 10 seconds for TCP and HTTPS health checks and 6 seconds for HTTP health checks.
* `healthy_threshold` - (Optional) The number of consecutive health checks successes required before considering an unhealthy target healthy. Defaults to 3.
* `unhealthy_threshold` - (Optional) The number of consecutive health check failures required before considering the target unhealthy . For Network Load Balancers, this value must be the same as the `healthy_threshold`. Defaults to 3.
* `matcher` (Required for HTTP/HTTPS ALB) The HTTP codes to use when checking for a successful response from a target. You can specify multiple values (for example, "200,202") or a range of values (for example, "200-299"). Applies to Application Load Balancers only (HTTP/HTTPS), not Network Load Balancers (TCP).   

## Attributes Reference

The following attributes are exported in addition to the arguments listed above:

* `id` - The ARN of the Target Group (matches `arn`)
* `arn` - The ARN of the Target Group (matches `id`)
* `arn_suffix` - The ARN suffix for use with CloudWatch Metrics.
* `name` - The name of the Target Group

## Import

Target Groups can be imported using their ARN, e.g.

```
$ terraform import aws_lb_target_group.app_front_end arn:aws:elasticloadbalancing:us-west-2:187416307283:targetgroup/app-front-end/20cfe21448b66314
```<|MERGE_RESOLUTION|>--- conflicted
+++ resolved
@@ -33,15 +33,10 @@
 
 * `name` - (Optional, Forces new resource) The name of the target group. If omitted, Terraform will assign a random, unique name.
 * `name_prefix` - (Optional, Forces new resource) Creates a unique name beginning with the specified prefix. Conflicts with `name`. Cannot be longer than 6 characters.
-<<<<<<< HEAD
+
 * `port` - (Optional) The port on which targets receive traffic, unless overridden when registering a specific target. Required when `target_type` is `instance` or `ip`. Does not apply when `target_type` is `lambda`.
-* `protocol` - (Optional) The protocol to use for routing traffic to the targets. Should be one of "TCP", "HTTP", "HTTPS" or "TLS". Required when `target_type` is `instance` or `ip`. Does not apply when `target_type` is `lambda`.
+* `protocol` - (Optional) The protocol to use for routing traffic to the targets. Should be one of "TCP", "HTTP"or  "HTTPS". Required when `target_type` is `instance` or `ip`. Does not apply when `target_type` is `lambda`.
 * `vpc_id` - (Optional) The identifier of the VPC in which to create the target group. Required when `target_type` is `instance` or `ip`. Does not apply when `target_type` is `lambda`.
-=======
-* `port` - (Required) The port on which targets receive traffic, unless overridden when registering a specific target.
-* `protocol` - (Required) The protocol to use for routing traffic to the targets. Should be one of "TCP", "HTTP", or "HTTPS".
-* `vpc_id` - (Required) The identifier of the VPC in which to create the target group.
->>>>>>> 2a03dd60
 * `deregistration_delay` - (Optional) The amount time for Elastic Load Balancing to wait before changing the state of a deregistering target from draining to unused. The range is 0-3600 seconds. The default value is 300 seconds.
 * `slow_start` - (Optional) The amount time for targets to warm up before the load balancer sends them a full share of requests. The range is 30-900 seconds or 0 to disable. The default value is 0 seconds.
 * `proxy_protocol_v2` - (Optional) Boolean to enable / disable support for proxy protocol v2 on Network Load Balancers. See [doc](https://docs.aws.amazon.com/elasticloadbalancing/latest/network/load-balancer-target-groups.html#proxy-protocol) for more information.
